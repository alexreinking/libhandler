<!--madoko
Title         : Libhandler
Author        : Daan Leijen
Logo          : True
code {
  background-color: #EEE;
}
[TITLE]
-->

# Overview

Warning: this library is still under active development and the
API may change.

`libhandler` implements algebraic effect handlers in C. It works by
capturing stacks in safe and portable manner. Algebraic effects
handlers can for example be used to program asynchronous code in
straightline manner and we hope to use it to make programming with
`libuv` more convenient.

This library is described in detail in the accompanying [technical
report][tr]. For a primer on algebraic effects, see the
relevant section in the [koka book].

Enjoy!\
-- Daan.

[tr]: https://www.microsoft.com/en-us/research/publication/implementing-algebraic-effects-c
[koka book]: https://bit.do/kokabook


# Building

Building `libhandler` consists of generating a static C library that
can be linked in your own projects. `libhandler` is written to be
as portable as possible but it depends on some platform specific
assumptions regarding stacks and `setjmp` implementations. On new
platforms please test carefully. Currently tested platforms include:

- (`gcc`,`clang`,`cl`)`-x86-pc-windows`  (32 bit, Windows)
- (`gcc`,`clang`,`cl`)`-x64-pc-windows`  (64 bit, Windows)
- (`gcc`,`clang`)`-amd64-pc-linux`       (64 bit, Ubuntu 16.04)

- (`gcc`,`clang`)`-arm-linux` (32 bit, ARMv7 (raspberry pi 3, Raspbian/Debian Jessie))
- `gcc-arm64-linux`           (64 bit, ARMv8 (raspberry pi 3, Gentoo Linux))


C++ support is working but still under development.

There is an initial test code for integrating with `libuv` in the
<<<<<<< HEAD
`test/libuv` directory (in the `dev` branch). The Microsoft IDE solution
contains a project for building with `libuv`.
=======
`test/libuv` directory (in the `dev` branch).
>>>>>>> 19589c2b


## Unix/MacOSX

Build using regular `configure` and `make`:
```
  $ ./configure
  $ make depend
  $ make
```
Use `VARIANT=release` to build a release version, and `tests`
as a target to run tests. For example:
```
  $ make tests VARIANT=release
```

Configuration options:

* `--cc=<cc>`
  : Specify the c-compiler to use (e.g. `gcc`, `clang`, etc.)
* `--cc-opts=<options>`
  : Specify extra c-compiler flags to use (e.g. `-m64`).
* `--asm-opts=<options>`
  : Specify extra assembler flags to use (e.g. `-m64`).
* `--abi=<abi>`
  : Specify the calling convention ABI. For example, `--abi=amd64` or `--abi=x64`.
* `--os=<os>`
  : Specify the target OS, for example, `--os=windows`.
* `--ar=<archiver>`
  : Specify the archiver for creating a static library (=`ar`).
* `--cxx=<c++ compiler>`
  : Specify the C++ compiler to use (=`$cc++`).
* `--link=<linker>`
  : Specify the linker to use (=`$cc`).

Make parameters:

* `VARIANT=`<`debug`|`testopt`|`release`>
  : Specify the build variant. `testopt` builds optimized but with assertions enabled.
* `VALGRIND=1`
  : Run the tests under [valgrind] for memory leak detection.

Make targets:

* `staticlib`
  : Build a static library.
* `tests`
  : Build and run tests.
* `bench`
  : Build and run benchmarks.
* `clean`
  : Clean all outputs.
* `staticlibxx`
  : Build the library for C++ (with exception and destructor unwinding support).
* `testsxx`
  : Build and run tests for C++.


## Windows

There are three ways to build on Windows:

1. Use the Microsoft Visual C++ IDE. The [2015 Community edition][msvc]
   is available for free for non-commercial use.
   The solution can be found at:
   ```
   ide/msvc/libhandler.sln
   ```

2. Enable the "Linux subsystem" on Windows 10. See [MSDN][winlinux]
   for installation instructions. Once enabled, you can simply
   run `bash` on the command prompt to enter Ubuntu Linux from Windows.
   Use `apt` to install the development tools:
   - `sudo apt-get update`
   - `sudo apt install build-essential`
   - `sudo apt install clang`

   After this you can run `configure` and `make` as described above.

3. On older Windows versions, you can use `msys2`,
   available at <http://msys2.github.io>. Please follow the
   installation instruction carefully. After install, you can install
   further tools using the `msys2` package manager:
   - `pacman -S mingw-w64-x86_64-gcc` (c compiler)
   - `pacman -S mingw-w64-x86_64-gdb` (debugger)
   - `pacman -S make` (make)

   After this you can run `configure` and `make` as described above.

Successful configurations `bash` on Windows have been:

- `gcc-amd64-pc-linux-gnu`\
  Using just `./configure`
- `clang-amd64-pc-linux-gnu`\
  Use `sudo apt install clang` followed by `./configure --cc=clang`

Successful configurations on Windows using `msys2` have been:

- `gcc-x64-w64-mingw32`\
   Using just `./configure`
- `gcc-x86-w64-mingw32`\
   Using the `mingw32` shell with `mingw-w64-i686-toolchain` installed.   
- `clang-x64-pc-windows`\
   Using `./configure --cc=/c/programs/llvm/bin/clang`.
- `clang-x86-pc-windows`  (32-bit)\
   Using `./configure --cc=/c/programs/llvm/bin/clang --cc-opts=-m32 --asm-opts=-m32`.

Using the Visual Studio IDE:

- `cl-x64-pc-windows`
   Selecting 64-bit build.
- `cl-x86-pc-windows`
   Selecting 32-bit build.

[msvc]:     https://www.microsoft.com/en-us/download/details.aspx?id=48146
[winlinux]: https://msdn.microsoft.com/en-us/commandline/wsl/install_guide
[valgrind]: http://valgrind.org


### LibUV on Windows

Enabled in Visual Studio for x64 builds. You need to put the `libuv` headers
and binaries in a `libuv` folder under the main `libhandler` folder. Binaries
for Windows can be found on [`libuv.org`](https://dist.libuv.org/dist/v1.18.0).<|MERGE_RESOLUTION|>--- conflicted
+++ resolved
@@ -49,12 +49,8 @@
 C++ support is working but still under development.
 
 There is an initial test code for integrating with `libuv` in the
-<<<<<<< HEAD
 `test/libuv` directory (in the `dev` branch). The Microsoft IDE solution
 contains a project for building with `libuv`.
-=======
-`test/libuv` directory (in the `dev` branch).
->>>>>>> 19589c2b
 
 
 ## Unix/MacOSX
